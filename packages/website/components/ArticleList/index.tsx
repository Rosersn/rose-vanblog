import { Article } from "../../types/article";
import dayjs from "dayjs";
import Link from "next/link";
import { getTarget } from "../Link/tools";
import { getArticlePath } from "../../utils/getArticlePath";
export default function (props: {
  articles: Article[];
  showYear?: boolean;
  openArticleLinksInNewWindow: boolean;
  onClick?: () => void;
}) {
  return (
    <div className="space-y-2" onClick={props.onClick}>
      {props.articles.map((article, index) => {
        return (
          <Link
            href={`/post/${getArticlePath(article)}`}
            key={article.id}
            target={getTarget(props.openArticleLinksInNewWindow)}
          >
<<<<<<< HEAD
            <a
              className="dark:border-dark-2  dark:hover:border-nav-dark-light flex items-center border-b pb-1 border-dashed cursor-pointer group border-gray-200 hover:border-gray-400 "
              key={article.id}
              target={getTarget(props.openArticleLinksInNewWindow)}
              href={`/post/${getArticlePath(article)}`}
            >
=======
            <div className="dark:border-dark-2  dark:hover:border-nav-dark-light flex items-center border-b pb-1 border-dashed cursor-pointer group border-gray-200 hover:border-gray-400 ">
>>>>>>> 900890f5
              <div className="text-gray-400 flex-grow-0 flex-shrink-0 text-sm  group-hover:text-gray-600 dark:text-dark-400 dark:group-hover:text-dark-light">
                {props.showYear
                  ? dayjs(article.createdAt).format("YYYY-MM-DD")
                  : dayjs(article.createdAt).format("MM-DD")}
              </div>
              <div className="ml-2 md:ml-4 text-base flex-grow flex-shrink overflow-hidden text-gray-600 group-hover:text-gray-800 dark:text-dark dark:group-hover:text-dark">
                {article.title}
              </div>
            </div>
          </Link>
        );
      })}
    </div>
  );
}<|MERGE_RESOLUTION|>--- conflicted
+++ resolved
@@ -18,16 +18,7 @@
             key={article.id}
             target={getTarget(props.openArticleLinksInNewWindow)}
           >
-<<<<<<< HEAD
-            <a
-              className="dark:border-dark-2  dark:hover:border-nav-dark-light flex items-center border-b pb-1 border-dashed cursor-pointer group border-gray-200 hover:border-gray-400 "
-              key={article.id}
-              target={getTarget(props.openArticleLinksInNewWindow)}
-              href={`/post/${getArticlePath(article)}`}
-            >
-=======
             <div className="dark:border-dark-2  dark:hover:border-nav-dark-light flex items-center border-b pb-1 border-dashed cursor-pointer group border-gray-200 hover:border-gray-400 ">
->>>>>>> 900890f5
               <div className="text-gray-400 flex-grow-0 flex-shrink-0 text-sm  group-hover:text-gray-600 dark:text-dark-400 dark:group-hover:text-dark-light">
                 {props.showYear
                   ? dayjs(article.createdAt).format("YYYY-MM-DD")
